--- conflicted
+++ resolved
@@ -39,15 +39,8 @@
 import eu.stratosphere.pact.common.contract.CoGroupContract;
 import eu.stratosphere.pact.common.contract.Contract;
 import eu.stratosphere.pact.common.contract.CrossContract;
-<<<<<<< HEAD
-import eu.stratosphere.pact.common.contract.FileDataSinkContract;
-import eu.stratosphere.pact.common.contract.FileDataSourceContract;
-import eu.stratosphere.pact.common.contract.GenericDataSinkContract;
-import eu.stratosphere.pact.common.contract.GenericDataSourceContract;
-=======
 import eu.stratosphere.pact.common.contract.GenericDataSink;
 import eu.stratosphere.pact.common.contract.GenericDataSource;
->>>>>>> 2b491766
 import eu.stratosphere.pact.common.contract.MapContract;
 import eu.stratosphere.pact.common.contract.MatchContract;
 import eu.stratosphere.pact.common.contract.ReduceContract;
@@ -795,15 +788,6 @@
 			OptimizerNode n = null;
 
 			// create a node for the pact (or sink or source) if we have not been here before
-<<<<<<< HEAD
-			if (c instanceof GenericDataSinkContract<?, ?>) {
-				DataSinkNode dsn = new DataSinkNode((GenericDataSinkContract<?, ?>) c);
-				sinks.add(dsn);
-				n = dsn;
-			} else if (c instanceof GenericDataSourceContract<?, ?>) {
-				DataSourceNode dsn = new DataSourceNode((GenericDataSourceContract<?, ?>) c);
-				sources.add(dsn);
-=======
 			if (c instanceof GenericDataSink) {
 				DataSinkNode dsn = new DataSinkNode((GenericDataSink) c);
 				this.sinks.add(dsn);
@@ -811,7 +795,6 @@
 			} else if (c instanceof GenericDataSource) {
 				DataSourceNode dsn = new DataSourceNode((GenericDataSource<?>) c);
 				this.sources.add(dsn);
->>>>>>> 2b491766
 				n = dsn;
 			} else if (c instanceof MapContract) {
 				n = new MapNode((MapContract) c);
@@ -1511,16 +1494,7 @@
 				// instead of temping connection duplicate DataSourceNode
 				
 				// duplicate DataSourceNode
-<<<<<<< HEAD
-				DataSourceNode duplicateDataSource;
-				if(sourcePact.getPactContract() instanceof FileDataSinkContract<?, ?>) {
-					duplicateDataSource = new DataSourceNode((FileDataSourceContract<?, ?>)sourcePact.getPactContract());
-				} else {
-					duplicateDataSource = new DataSourceNode((GenericDataSourceContract<?, ?>)sourcePact.getPactContract());
-				}
-=======
 				DataSourceNode duplicateDataSource = new DataSourceNode((GenericDataSource<?>)sourcePact.getPactContract());
->>>>>>> 2b491766
 				duplicateDataSource.setDegreeOfParallelism(sourcePact.getDegreeOfParallelism());
 				duplicateDataSource.setInstancesPerMachine(sourcePact.getInstancesPerMachine());
 				// create new connection
