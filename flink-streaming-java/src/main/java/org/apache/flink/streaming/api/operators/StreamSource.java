--- conflicted
+++ resolved
@@ -77,12 +77,7 @@
                         ? getExecutionConfig().getLatencyTrackingInterval()
                         : configuration.getLong(MetricOptions.LATENCY_INTERVAL);
 
-<<<<<<< HEAD
-        // 延迟发送器
-        LatencyMarksEmitter<OUT> latencyEmitter = null;
-=======
         LatencyMarkerEmitter<OUT> latencyEmitter = null;
->>>>>>> ea53e4a6
         if (latencyTrackingInterval > 0) {
             latencyEmitter =
                     new LatencyMarkerEmitter<>(
@@ -183,51 +178,4 @@
     protected boolean isCanceledOrStopped() {
         return canceledOrStopped;
     }
-<<<<<<< HEAD
-
-    private static class LatencyMarksEmitter<OUT> {
-        // 异步调度
-        private final ScheduledFuture<?> latencyMarkTimer;
-
-        public LatencyMarksEmitter(
-                // 处理时间，控制定时
-                final ProcessingTimeService processingTimeService,
-                final Output<StreamRecord<OUT>> output,
-                long latencyTrackingInterval,
-                final OperatorID operatorId,
-                final int subtaskIndex) {
-
-            latencyMarkTimer =
-                    processingTimeService.scheduleWithFixedDelay(
-                            new ProcessingTimeCallback() {
-                                @Override
-                                public void onProcessingTime(long timestamp) throws Exception {
-                                    try {
-                                        // ProcessingTimeService callbacks are executed under the
-                                        // checkpointing lock
-                                        // ProcessingTimeService回调在检查点锁下执行
-                                        output.emitLatencyMarker(
-                                                new LatencyMarker(
-                                                        processingTimeService
-                                                                .getCurrentProcessingTime(),
-                                                        operatorId,
-                                                        subtaskIndex));
-                                    } catch (Throwable t) {
-                                        // we catch the Throwables here so that we don't trigger the
-                                        // processing
-                                        // timer services async exception handler
-                                        LOG.warn("Error while emitting latency marker.", t);
-                                    }
-                                }
-                            },
-                            0L,
-                            latencyTrackingInterval);
-        }
-
-        public void close() {
-            latencyMarkTimer.cancel(true);
-        }
-    }
-=======
->>>>>>> ea53e4a6
 }